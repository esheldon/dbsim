--- conflicted
+++ resolved
@@ -6,13 +6,10 @@
 import esutil as eu
 import ngmix
 from . import simulation
-<<<<<<< HEAD
+from . import descwl_sim
+
 from . import fitters
-=======
-from . import descwl_sim
-
 from .fitters import MOFFitter, MetacalFitter
->>>>>>> 78043409
 
 logger = logging.getLogger(__name__)
 
@@ -30,10 +27,6 @@
     fitseed=rng.randint(0,2**30)
     fitrng = np.random.RandomState(fitseed)
 
-<<<<<<< HEAD
-    sim=simulation.Sim(sim_conf, rng)
-=======
-    fof_conf=fit_conf['fofs']
 
     if sim_conf['sim_type']=='descwl':
         pos_sampler=descwl_sim.PositionSampler(sim_conf['positions'], rng)
@@ -46,7 +39,6 @@
         )
     else:
         sim=simulation.Sim(sim_conf, rng)
->>>>>>> 78043409
 
     fitter=get_fitter(sim_conf, fit_conf, fitrng)
 
@@ -378,11 +370,7 @@
 
     if fit_conf['fitter']=='metacal':
         if fit_conf['fofs']['find_fofs']:
-<<<<<<< HEAD
-            mof_fitter = fitters.MOFFitter(fit_conf, sim_conf['nband'], fitrng)
-=======
             mof_fitter = MOFFitter(fit_conf, nband, fitrng)
->>>>>>> 78043409
         else:
             mof_fitter=None
 
@@ -393,11 +381,7 @@
             mof_fitter=mof_fitter,
         )
     elif fit_conf['fitter']=='mof':
-<<<<<<< HEAD
-        fitter = fitters.MOFFitter(fit_conf, sim_conf['nband'], fitrng)
-=======
         fitter = MOFFitter(fit_conf, nband, fitrng)
->>>>>>> 78043409
 
     elif fit_conf['fitter']=='max':
         fitter = fitters.MaxFitter(fit_conf, sim_conf['nband'], fitrng)
